


numpy <- NULL
anndata <- NULL
scanpy <- NULL
joblib <- NULL
os <- NULL
torch <- NULL
pytorch_lightning <- NULL
sklearn <- NULL
warnings <- NULL
scipy <- NULL
typing <- NULL


preprocessing <- NULL
evaluate <- NULL
prediction <- NULL

#' onLoad function
#'
#' @param libname A
#' @param pkgname A
#'
#' @return NULL
.onLoad <- function(libname, pkgname){

<<<<<<< HEAD
  if(reticulate::py_module_available("numpy")){numpy <<- reticulate::import("numpy", delay_load = TRUE)}
  if(reticulate::py_module_available("joblib")){joblib <<- reticulate::import("joblib", delay_load = TRUE)}
  if(reticulate::py_module_available("torch")){torch <<- reticulate::import("torch", delay_load = TRUE)}
  if(reticulate::py_module_available("pytorch_lightning")){pytorch_lightning <<- reticulate::import("pytorch_lightning", delay_load = TRUE)}
  if(reticulate::py_module_available("sklearn")){sklearn <<- reticulate::import("sklearn", delay_load = TRUE)}
  if(reticulate::py_module_available("anndata")){anndata <<- reticulate::import("anndata", delay_load = TRUE)}
  if(reticulate::py_module_available("scanpy")){scanpy <<- reticulate::import("scanpy", delay_load = TRUE)}
  if(reticulate::py_module_available("os")){os <<- reticulate::import("os", delay_load = TRUE)}
  if(reticulate::py_module_available("warnings")){warnings <<- reticulate::import("warnings", delay_load = TRUE)}
  if(reticulate::py_module_available("scipy")){scipy <<- reticulate::import("scipy", delay_load = TRUE)}
  if(reticulate::py_module_available("typing")){typing <<- reticulate::import("typing", delay_load = TRUE)}


  # load package specific python modules
  module_path <-  base::system.file("python",package = utils::packageName())
  if(module_path == ""){module_path <-  base::system.file("inst/python",package = utils::packageName())}

  if(all(
    reticulate::py_module_available("numpy"),
    reticulate::py_module_available("sklearn"),
    reticulate::py_module_available("anndata"),
    reticulate::py_module_available("scanpy"),
    reticulate::py_module_available("warnings"),
    reticulate::py_module_available("typing")
  )){preprocessing <<- reticulate::import_from_path("preprocessing",module_path,delay_load = TRUE)}else{
    print("Loading preprocessing module failed. Check if all necessary python dependencies are installed: https://github.com/DanHanh/scLinear")
=======


  ## python environment setup scaffold from github TomKellyGenetics/leiden
  if(!reticulate::py_available()){
    ## Try to install miniconda if conda is not availavle
    tryCatch({reticulate::conda_list()},
             error = function(e){
               packageStartupMessage(e)
               packageStartupMessage("Conda is not available")
               install.conda <- readline("install miniconda (yes/no)?")
               if(install.conda == "yes" || install.conda == "y"){
                 reticulate::install_miniconda()
                 reticulate::conda_update()}
             }
    )
    tryCatch({
      is.reticulate.env <- any(grepl("r-reticulate", reticulate::conda_list()$python))
      # create conda env if no base image found
      if(!(is.reticulate.env)){
        if(interactive()){
          install.deps <- readline("create conda environment (yes/no)?")
          packageStartupMessage(install.deps)
        } else {
          packageStartupMessage("create conda environment (yes/no)?")
          install.deps <- "no (use interactive mode)"
          packageStartupMessage("no (use interactive mode)")
        }
        if(install.deps == "yes" || install.deps == "y"){
          reticulate::miniconda_update()
          reticulate::conda_create(envname = "r-reticulate")
          reticulate::conda_install(envname = "r-reticulate", packages = "conda")
        }
      }
      # use "r-reticulate" or "base" image (which ever is used by reticulate if installed already)
      reticulate.env <- reticulate::conda_list()$name[grep("r-reticulate", reticulate::conda_list()$python)][1]
      packageStartupMessage(paste(c("using environment:",  reticulate.env), collapse = " "))
      suppressWarnings(suppressMessages(reticulate::use_python(reticulate::conda_python())))
      suppressWarnings(suppressMessages(reticulate::use_condaenv(reticulate.env)))
    }, error = function(e){
      packageStartupMessage("Unable to set up conda environment r-reticulate")
      packageStartupMessage("run in terminal:")
      packageStartupMessage("conda init")
      packageStartupMessage("conda create -n r-reticulate")
    },
    finally = packageStartupMessage("conda environment r-reticulate"))
>>>>>>> f5a927db
  }

  if(all(
    reticulate::py_module_available("sklearn"),
    reticulate::py_module_available("scipy")
  )){evaluate <<- reticulate::import_from_path("evaluate",module_path,delay_load = TRUE)}else{
    print("Loading evaluate module failed. Check if all necessary python dependencies are installed: https://github.com/DanHanh/scLinear")
  }

  if(all(
    reticulate::py_module_available("numpy"),
    reticulate::py_module_available("joblib"),
    reticulate::py_module_available("pytorch_lightning"),
    reticulate::py_module_available("torch"),
    reticulate::py_module_available("sklearn"),
    reticulate::py_module_available("anndata"),
    reticulate::py_module_available("os"),
    reticulate::py_module_available("warnings"),
    reticulate::py_module_available("scipy"),
    reticulate::py_module_available("typing")
  )){prediction <<- reticulate::import_from_path("prediction",module_path,delay_load = TRUE)}else{
    print("Loading prediction module failed. Check if all necessary python dependencies are installed: https://github.com/DanHanh/scLinear")
  }
}<|MERGE_RESOLUTION|>--- conflicted
+++ resolved
@@ -26,34 +26,6 @@
 #' @return NULL
 .onLoad <- function(libname, pkgname){
 
-<<<<<<< HEAD
-  if(reticulate::py_module_available("numpy")){numpy <<- reticulate::import("numpy", delay_load = TRUE)}
-  if(reticulate::py_module_available("joblib")){joblib <<- reticulate::import("joblib", delay_load = TRUE)}
-  if(reticulate::py_module_available("torch")){torch <<- reticulate::import("torch", delay_load = TRUE)}
-  if(reticulate::py_module_available("pytorch_lightning")){pytorch_lightning <<- reticulate::import("pytorch_lightning", delay_load = TRUE)}
-  if(reticulate::py_module_available("sklearn")){sklearn <<- reticulate::import("sklearn", delay_load = TRUE)}
-  if(reticulate::py_module_available("anndata")){anndata <<- reticulate::import("anndata", delay_load = TRUE)}
-  if(reticulate::py_module_available("scanpy")){scanpy <<- reticulate::import("scanpy", delay_load = TRUE)}
-  if(reticulate::py_module_available("os")){os <<- reticulate::import("os", delay_load = TRUE)}
-  if(reticulate::py_module_available("warnings")){warnings <<- reticulate::import("warnings", delay_load = TRUE)}
-  if(reticulate::py_module_available("scipy")){scipy <<- reticulate::import("scipy", delay_load = TRUE)}
-  if(reticulate::py_module_available("typing")){typing <<- reticulate::import("typing", delay_load = TRUE)}
-
-
-  # load package specific python modules
-  module_path <-  base::system.file("python",package = utils::packageName())
-  if(module_path == ""){module_path <-  base::system.file("inst/python",package = utils::packageName())}
-
-  if(all(
-    reticulate::py_module_available("numpy"),
-    reticulate::py_module_available("sklearn"),
-    reticulate::py_module_available("anndata"),
-    reticulate::py_module_available("scanpy"),
-    reticulate::py_module_available("warnings"),
-    reticulate::py_module_available("typing")
-  )){preprocessing <<- reticulate::import_from_path("preprocessing",module_path,delay_load = TRUE)}else{
-    print("Loading preprocessing module failed. Check if all necessary python dependencies are installed: https://github.com/DanHanh/scLinear")
-=======
 
 
   ## python environment setup scaffold from github TomKellyGenetics/leiden
@@ -99,7 +71,146 @@
       packageStartupMessage("conda create -n r-reticulate")
     },
     finally = packageStartupMessage("conda environment r-reticulate"))
->>>>>>> f5a927db
+  }
+
+
+  tryCatch({
+    is.reticulate.env <- any(grepl("r-reticulate", reticulate::conda_list()$python))
+    if(reticulate::py_available() || is.reticulate.env ){
+
+      ## test if any python dependency is not available
+      if(!all(
+        reticulate::py_module_available("numpy"),
+        reticulate::py_module_available("joblib"),
+        reticulate::py_module_available("pytorch_lightning"),
+        reticulate::py_module_available("torch"),
+        reticulate::py_module_available("sklearn"),
+        reticulate::py_module_available("anndata"),
+        reticulate::py_module_available("scanpy"),
+        reticulate::py_module_available("os"),
+        reticulate::py_module_available("warnings"),
+        reticulate::py_module_available("scipy"),
+        reticulate::py_module_available("typing")
+      )){
+
+
+        if(interactive()){
+          install.deps <- readline("install dependencies (yes/no)?")
+          packageStartupMessage(install.deps)
+        } else {
+          packageStartupMessage("install dependencies (yes/no)?")
+          install.deps <- "no (use interactive mode)"
+          packageStartupMessage("no (use interactive mode)")
+        }
+        if(install.deps == "yes" || install.deps == "y"){
+          reticulate.env <- reticulate::conda_list()$name[grep("r-reticulate", reticulate::conda_list()$python)][1]
+          packageStartupMessage(paste(c("using environment:",  reticulate.env), collapse = " "))
+          install_python_modules <- function(method = "auto", conda = "auto") {
+            if(!is.null(reticulate::conda_binary())){
+              reticulate::use_python(reticulate::conda_python())
+              if(!(is.reticulate.env)){
+                reticulate::conda_create(envname = reticulate.env)
+                if(!reticulate::py_module_available("conda")) reticulate::conda_install(envname = reticulate.env, packages = "conda")
+              }
+              suppressWarnings(suppressMessages(reticulate::use_condaenv(reticulate.env)))
+              if(.Platform$OS.type == "windows"){
+                utils::install.packages("devtools",  quiet = TRUE)
+                devtools::install_github("rstudio/reticulate", ref = "86ebb56",  quiet = TRUE)
+                if(!reticulate::py_module_available("numpy")) ((reticulate::conda_install(envname = reticulate.env, packages = "numpy")))
+                if(!reticulate::py_module_available("joblib")) ((reticulate::conda_install(envname = reticulate.env, packages = "joblib")))
+                if(!reticulate::py_module_available("pytorch_lightning")) ((reticulate::conda_install(envname = reticulate.env, packages = "pytorch-lightning")))
+                if(!reticulate::py_module_available("torch")) ((reticulate::conda_install(envname = reticulate.env, packages = "pytorch-lightning")))
+                if(!reticulate::py_module_available("sklearn")) ((reticulate::conda_install(envname = reticulate.env, packages = "scikit-learn")))
+                if(!reticulate::py_module_available("anndata")) ((reticulate::conda_install(envname = reticulate.env, packages = "anndata")))
+                if(!reticulate::py_module_available("scanpy")) ((reticulate::conda_install(envname = reticulate.env, packages = "scanpy")))
+                if(!reticulate::py_module_available("os")) ((reticulate::conda_install(envname = reticulate.env, packages = "os")))
+                if(!reticulate::py_module_available("warnings")) ((reticulate::conda_install(envname = reticulate.env, packages = "warnings")))
+                if(!reticulate::py_module_available("scipy")) ((reticulate::conda_install(envname = reticulate.env, packages = "scipy")))
+                if(!reticulate::py_module_available("typing")) ((reticulate::conda_install(envname = reticulate.env, packages = "typing")))
+                utils::install.packages("reticulate",  quiet = TRUE)
+              } else {
+                if(!reticulate::py_module_available("numpy")) ((reticulate::conda_install(reticulate.env, "numpy")))
+                if(!reticulate::py_module_available("joblib")) ((reticulate::conda_install(reticulate.env, "joblib")))
+                if(!reticulate::py_module_available("pytorch_lightning")) ((reticulate::conda_install(reticulate.env, "pytorch-lightning")))
+                if(!reticulate::py_module_available("torch")) ((reticulate::conda_install(reticulate.env, "pytorch-lightning")))
+                if(!reticulate::py_module_available("sklearn")) ((reticulate::conda_install(reticulate.env, "scikit-learn")))
+                if(!reticulate::py_module_available("anndata")) ((reticulate::conda_install(reticulate.env, "anndata")))
+                if(!reticulate::py_module_available("scanpy")) ((reticulate::conda_install(reticulate.env, "scanpy")))
+                if(!reticulate::py_module_available("os")) ((reticulate::conda_install(reticulate.env, "os")))
+                if(!reticulate::py_module_available("warnings")) ((reticulate::conda_install(reticulate.env, "warnings")))
+                if(!reticulate::py_module_available("scipy")) ((reticulate::conda_install(reticulate.env, "scipy")))
+                if(!reticulate::py_module_available("typing")) ((reticulate::conda_install(reticulate.env, "typing")))
+                Sys.setenv(RETICULATE_PYTHON = reticulate::conda_python())
+              }
+            } else {
+
+              if(!reticulate::py_module_available("numpy")) ((reticulate::py_install(reticulate.env, "numpy")))
+              if(!reticulate::py_module_available("joblib")) ((reticulate::py_install(reticulate.env, "joblib")))
+              if(!reticulate::py_module_available("pytorch_lightning")) ((reticulate::py_install(reticulate.env, "pytorch-lightning")))
+              if(!reticulate::py_module_available("torch")) ((reticulate::py_install(reticulate.env, "pytorch-lightning")))
+              if(!reticulate::py_module_available("sklearn")) ((reticulate::py_install(reticulate.env, "scikit-learn")))
+              if(!reticulate::py_module_available("anndata")) ((reticulate::py_install(reticulate.env, "anndata")))
+              if(!reticulate::py_module_available("scanpy")) ((reticulate::py_install(reticulate.env, "scanpy")))
+              if(!reticulate::py_module_available("os")) ((reticulate::py_install(reticulate.env, "os")))
+              if(!reticulate::py_module_available("warnings")) ((reticulate::py_install(reticulate.env, "warnings")))
+              if(!reticulate::py_module_available("scipy")) ((reticulate::py_install(reticulate.env, "scipy")))
+              if(!reticulate::py_module_available("typing")) ((reticulate::py_install(reticulate.env, "typing")))
+              Sys.setenv(RETICULATE_PYTHON = reticulate::py_config()$python)
+            }
+          }
+        }
+        quiet <- function(expr, all = TRUE) {
+          if (Sys.info()['sysname'] == "Windows") {
+            file <- "NUL"
+          } else {
+            file <- "/dev/null"
+          }
+
+          if (all) {
+            suppressWarnings(suppressMessages(suppressPackageStartupMessages(
+              capture.output(expr, file = file)
+            )))
+          } else {
+            capture.output(expr, file = file)
+          }
+        }
+        install_python_modules()
+      }
+    }
+  }, error = function(e){
+    packageStartupMessage("Unable to install python modules")
+    packageStartupMessage("run in terminal:")
+    packageStartupMessage("conda install -n r-reticulate -c conda-forge <pkg_name>")
+  },
+  finally = packageStartupMessage("all python modules installed"))
+
+
+  if(reticulate::py_module_available("numpy")){numpy <<- reticulate::import("numpy", delay_load = TRUE)}
+  if(reticulate::py_module_available("joblib")){joblib <<- reticulate::import("joblib", delay_load = TRUE)}
+  if(reticulate::py_module_available("torch")){torch <<- reticulate::import("torch", delay_load = TRUE)}
+  if(reticulate::py_module_available("pytorch_lightning")){pytorch_lightning <<- reticulate::import("pytorch_lightning", delay_load = TRUE)}
+  if(reticulate::py_module_available("sklearn")){sklearn <<- reticulate::import("sklearn", delay_load = TRUE)}
+  if(reticulate::py_module_available("anndata")){anndata <<- reticulate::import("anndata", delay_load = TRUE)}
+  if(reticulate::py_module_available("scanpy")){scanpy <<- reticulate::import("scanpy", delay_load = TRUE)}
+  if(reticulate::py_module_available("os")){os <<- reticulate::import("os", delay_load = TRUE)}
+  if(reticulate::py_module_available("warnings")){warnings <<- reticulate::import("warnings", delay_load = TRUE)}
+  if(reticulate::py_module_available("scipy")){scipy <<- reticulate::import("scipy", delay_load = TRUE)}
+  if(reticulate::py_module_available("typing")){typing <<- reticulate::import("typing", delay_load = TRUE)}
+
+
+  # load package specific python modules
+  module_path <-  base::system.file("python",package = utils::packageName())
+  if(module_path == ""){module_path <-  base::system.file("inst/python",package = utils::packageName())}
+
+  if(all(
+    reticulate::py_module_available("numpy"),
+    reticulate::py_module_available("sklearn"),
+    reticulate::py_module_available("anndata"),
+    reticulate::py_module_available("scanpy"),
+    reticulate::py_module_available("warnings"),
+    reticulate::py_module_available("typing")
+  )){preprocessing <<- reticulate::import_from_path("preprocessing",module_path,delay_load = TRUE)}else{
+    print("Loading preprocessing module failed. Check if all necessary python dependencies are installed: https://github.com/DanHanh/scLinear")
   }
 
   if(all(
